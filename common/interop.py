--- conflicted
+++ resolved
@@ -340,19 +340,10 @@
             my_logger.error("Invalid Profile - CompareValues is required for CompareProperty but not found")
             raise ValueError('CompareValues missing with CompareProperty')
         if "CompareValues" in profile_entry and profile_entry['CompareType'] in ['Absent', 'Present']:
-<<<<<<< HEAD
             my_logger.warning("Invalid Profile - CompareValues is not required for CompareProperty Absent or Present ")
-        while (rf_payload_item is None or comparePropNames[0] not in rf_payload_item) and rf_payload is not None:
-            rf_payload_item, rf_payload = rf_payload
-        if rf_payload_item is None:
-            my_logger.error('Could not acquire expected CompareProperty {}'.format(comparePropNames[0]))
-            return False
-=======
-            my_logger.warn("Invalid Profile - CompareValues is not required for CompareProperty Absent or Present ")
 
         _, (rf_payload_item, _) = rf_payload_tuple
 
->>>>>>> 278b5191
         compareProp = rf_payload_item.get(comparePropNames[0], 'DNE')
         if (compareProp != 'DNE') and len(comparePropNames) > 1:
             for comparePropName in comparePropNames[1:]:
